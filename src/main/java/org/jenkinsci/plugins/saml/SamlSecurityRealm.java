--- conflicted
+++ resolved
@@ -17,20 +17,11 @@
 
 package org.jenkinsci.plugins.saml;
 
-import hudson.Extension;
-import hudson.Util;
-import hudson.model.Descriptor;
-import hudson.model.User;
-import hudson.security.SecurityRealm;
-
 import java.io.IOException;
 import java.util.ArrayList;
 import java.util.List;
 import java.util.logging.Level;
 import java.util.logging.Logger;
-
-import jenkins.model.Jenkins;
-import jenkins.security.SecurityListener;
 
 import org.acegisecurity.Authentication;
 import org.acegisecurity.AuthenticationException;
@@ -57,6 +48,14 @@
 
 import com.google.common.base.Preconditions;
 
+import hudson.Extension;
+import hudson.Util;
+import hudson.model.Descriptor;
+import hudson.model.User;
+import hudson.security.SecurityRealm;
+import jenkins.model.Jenkins;
+import jenkins.security.SecurityListener;
+
 /**
  * Authenticates the user via SAML.
  * This class is the main entry point to the plugin.
@@ -88,13 +87,7 @@
    * It does this because of the @DataBoundConstructor
    */
   @DataBoundConstructor
-<<<<<<< HEAD
-  public SamlSecurityRealm(String signOnUrl, String idpMetadata,
-      String displayNameAttributeName, String groupsAttributeName, Integer maximumAuthenticationLifetime,
-      String usernameAttributeName, SamlEncryptionData encryptionData) {
-=======
-  public SamlSecurityRealm(String signOnUrl, String idpMetadata, String displayNameAttributeName, String groupsAttributeName, Integer maximumAuthenticationLifetime, String usernameCaseConversion) {
->>>>>>> b9483f8c
+  public SamlSecurityRealm(String signOnUrl, String idpMetadata, String displayNameAttributeName, String groupsAttributeName, Integer maximumAuthenticationLifetime, String usernameAttributeName, SamlEncryptionData encryptionData, String usernameCaseConversion) {
     super();
     this.idpMetadata = Util.fixEmptyAndTrim(idpMetadata);
     this.displayNameAttributeName = DEFAULT_DISPLAY_NAME_ATTRIBUTE_NAME;
@@ -111,18 +104,15 @@
     if (maximumAuthenticationLifetime != null && maximumAuthenticationLifetime > 0) {
       this.maximumAuthenticationLifetime = maximumAuthenticationLifetime;
     }
-<<<<<<< HEAD
     this.usernameAttributeName = Util.fixEmptyAndTrim(usernameAttributeName);
     this.encryptionData = encryptionData;
-=======
     if (usernameCaseConversion != null && !usernameCaseConversion.isEmpty()) {
-      this.usernameCaseConversion = Util.fixEmptyAndTrim(usernameCaseConversion);;
-    }
-  }
-
-  public SamlSecurityRealm(String signOnUrl, String idpMetadata, String displayNameAttributeName, String groupsAttributeName, Integer maximumAuthenticationLifetime) {
-    this(signOnUrl, idpMetadata, displayNameAttributeName, groupsAttributeName, maximumAuthenticationLifetime, "none");
->>>>>>> b9483f8c
+      this.usernameCaseConversion = Util.fixEmptyAndTrim(usernameCaseConversion);
+    }
+  }
+
+  public SamlSecurityRealm(String signOnUrl, String idpMetadata, String displayNameAttributeName, String groupsAttributeName, Integer maximumAuthenticationLifetime, String usernameAttributeName, SamlEncryptionData encryptionData) {
+    this(signOnUrl, idpMetadata, displayNameAttributeName, groupsAttributeName, maximumAuthenticationLifetime, usernameAttributeName, encryptionData, "none");
   }
 
   @Override
@@ -215,7 +205,7 @@
     }
 
     // getId and possibly convert, based on settings
-    String username = saml2Profile.getId();
+    String username = getUsernameFromProfile(saml2Profile);
     if (this.usernameCaseConversion != null) {
       if (this.usernameCaseConversion.compareTo("lowercase") == 0) {
         username = username.toLowerCase();
@@ -224,10 +214,6 @@
       }
     }
     // create user data
-<<<<<<< HEAD
-    String username = getUsernameFromProfile(saml2Profile);
-=======
->>>>>>> b9483f8c
     SamlUserDetails userDetails = new SamlUserDetails(username, authorities.toArray(new GrantedAuthority[authorities.size()]));
     SamlAuthenticationToken samlAuthToken = new SamlAuthenticationToken(userDetails);
 
@@ -346,7 +332,6 @@
     return maximumAuthenticationLifetime;
   }
 
-<<<<<<< HEAD
   public SamlEncryptionData getEncryptionData() {
     return encryptionData;
   }
@@ -361,14 +346,14 @@
 
   public String getPrivateKeyPassword() {
     return encryptionData.getPrivateKeyPassword();
-=======
+  }
+
   public String getUsernameCaseConversion() {
     return usernameCaseConversion;
   }
 
   public void setUsernameCaseConversion(String usernameCaseConversion) {
     this.usernameCaseConversion = usernameCaseConversion;
->>>>>>> b9483f8c
   }
 
   @Extension
